# History matching tutorial

<<<<<<< HEAD
## Run in the cloud
using Google colab (requires no installation, but Google login):
=======
## Jump right in

using Google colab (requires login):
>>>>>>> dac70006

[![Open In Colab](https://colab.research.google.com/assets/colab-badge.svg)](http://colab.research.google.com/github/patricknraanes/HistoryMatching/blob/Colab)

## Installation

### Prerequisite: Python>=3.7

If you're not an admin or expert:  

- Install [Anaconda](https://www.anaconda.com/download).
- Open the [Anaconda terminal](https://docs.conda.io/projects/conda/en/latest/user-guide/getting-started.html#starting-conda)
  and run the following commands:

      conda create --yes --name my-env python=3.8
      conda activate my-env
      python -c 'import sys; print("Version:", sys.version.split()[0])'

  Ensure the output at the end gives a version bigger than 3.7.  
  Keep using the same terminal for the commands below. 

### Install

- Download and unzip (or `git clone`) this repository.
- Move the resulting folder wherever you like,  
  and `cd` into it
- Install requirements:
  `pip install -r path/to/requirements.txt`.
- Launch Jupyter:  
  `jupyter-notebook`.  
  This will open up a page in your web browser that is a file navigator.  
  Click on a `chapter1.py`.  
  (The jupyter extension `jupytext` will convert it to the notebook format)<|MERGE_RESOLUTION|>--- conflicted
+++ resolved
@@ -1,13 +1,8 @@
 # History matching tutorial
 
-<<<<<<< HEAD
 ## Run in the cloud
+
 using Google colab (requires no installation, but Google login):
-=======
-## Jump right in
-
-using Google colab (requires login):
->>>>>>> dac70006
 
 [![Open In Colab](https://colab.research.google.com/assets/colab-badge.svg)](http://colab.research.google.com/github/patricknraanes/HistoryMatching/blob/Colab)
 
